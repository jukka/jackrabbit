--- conflicted
+++ resolved
@@ -27,11 +27,7 @@
   <parent>
     <groupId>org.apache.jackrabbit</groupId>
     <artifactId>jackrabbit-parent</artifactId>
-<<<<<<< HEAD
-    <version>2.2-SNAPSHOT</version>
-=======
     <version>2.1.0</version>
->>>>>>> 44214840
     <relativePath>jackrabbit-parent/pom.xml</relativePath>
   </parent>
 
@@ -137,12 +133,7 @@
                         <include name="*.?ar" />
                       </fileset>
                     </checksum>
-<<<<<<< HEAD
-                    <checksum file="${basedir}/target/${project.version}/jackrabbit-${project.version}-src.zip"
-                              algorithm="SHA1" property="checksum"/>
-=======
                     <checksum file="${basedir}/target/${project.version}/jackrabbit-${project.version}-src.zip" algorithm="SHA1" property="checksum" />
->>>>>>> 44214840
                     <echo file="${basedir}/target/vote.txt">
 From: ${username}@apache.org
 To: dev@jackrabbit.apache.org
