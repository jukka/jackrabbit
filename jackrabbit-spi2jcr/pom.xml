--- conflicted
+++ resolved
@@ -26,11 +26,7 @@
   <parent>
     <groupId>org.apache.jackrabbit</groupId>
     <artifactId>jackrabbit-parent</artifactId>
-<<<<<<< HEAD
-    <version>2.2-SNAPSHOT</version>
-=======
     <version>2.1.1</version>
->>>>>>> 3ace887b
     <relativePath>../jackrabbit-parent/pom.xml</relativePath>
   </parent>
   <artifactId>jackrabbit-spi2jcr</artifactId>
@@ -90,41 +86,25 @@
     <dependency>
       <groupId>org.apache.jackrabbit</groupId>
       <artifactId>jackrabbit-spi</artifactId>
-<<<<<<< HEAD
-      <version>2.2-SNAPSHOT</version>
-=======
       <version>2.1.1</version>
->>>>>>> 3ace887b
       <classifier />
     </dependency>
     <dependency>
       <groupId>org.apache.jackrabbit</groupId>
       <artifactId>jackrabbit-spi</artifactId>
-<<<<<<< HEAD
-      <version>2.2-SNAPSHOT</version>
-=======
       <version>2.1.1</version>
->>>>>>> 3ace887b
       <classifier>tests</classifier>
       <scope>test</scope>
     </dependency>
     <dependency>
       <groupId>org.apache.jackrabbit</groupId>
       <artifactId>jackrabbit-spi-commons</artifactId>
-<<<<<<< HEAD
-      <version>2.2-SNAPSHOT</version>
-=======
       <version>2.1.1</version>
->>>>>>> 3ace887b
     </dependency>
     <dependency>
       <groupId>org.apache.jackrabbit</groupId>
       <artifactId>jackrabbit-jcr-commons</artifactId>
-<<<<<<< HEAD
-      <version>2.2-SNAPSHOT</version>
-=======
       <version>2.1.1</version>
->>>>>>> 3ace887b
     </dependency>
     <dependency>
       <groupId>org.slf4j</groupId>
@@ -138,11 +118,7 @@
     <dependency>
       <groupId>org.apache.jackrabbit</groupId>
       <artifactId>jackrabbit-jcr-tests</artifactId>
-<<<<<<< HEAD
-      <version>2.2-SNAPSHOT</version>
-=======
       <version>2.1.1</version>
->>>>>>> 3ace887b
       <scope>test</scope>
     </dependency>
     <dependency>
@@ -153,38 +129,26 @@
     <dependency>
       <groupId>org.apache.jackrabbit</groupId>
       <artifactId>jackrabbit-core</artifactId>
-<<<<<<< HEAD
-      <version>2.2-SNAPSHOT</version>
-=======
       <version>2.1.1</version>
->>>>>>> 3ace887b
       <scope>test</scope>
     </dependency>
     <dependency>
       <groupId>org.apache.jackrabbit</groupId>
       <artifactId>jackrabbit-jcr2spi</artifactId>
-<<<<<<< HEAD
-      <version>2.2-SNAPSHOT</version>
-=======
       <version>2.1.1</version>
->>>>>>> 3ace887b
       <classifier>tests</classifier>
       <scope>test</scope>
     </dependency>
     <dependency>
       <groupId>org.apache.jackrabbit</groupId>
       <artifactId>jackrabbit-jcr2spi</artifactId>
-<<<<<<< HEAD
-      <version>2.2-SNAPSHOT</version>
-=======
       <version>2.1.1</version>
->>>>>>> 3ace887b
       <classifier />
       <scope>test</scope>
     </dependency>
     <dependency>
-      <groupId>ch.qos.logback</groupId>
-      <artifactId>logback-classic</artifactId>
+      <groupId>org.slf4j</groupId>
+      <artifactId>slf4j-log4j12</artifactId>
       <scope>test</scope>
     </dependency>
   </dependencies>
