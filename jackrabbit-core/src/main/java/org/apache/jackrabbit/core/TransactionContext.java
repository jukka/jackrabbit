/*
 * Licensed to the Apache Software Foundation (ASF) under one or more
 * contributor license agreements.  See the NOTICE file distributed with
 * this work for additional information regarding copyright ownership.
 * The ASF licenses this file to You under the Apache License, Version 2.0
 * (the "License"); you may not use this file except in compliance with
 * the License.  You may obtain a copy of the License at
 *
 *      http://www.apache.org/licenses/LICENSE-2.0
 *
 * Unless required by applicable law or agreed to in writing, software
 * distributed under the License is distributed on an "AS IS" BASIS,
 * WITHOUT WARRANTIES OR CONDITIONS OF ANY KIND, either express or implied.
 * See the License for the specific language governing permissions and
 * limitations under the License.
 */
package org.apache.jackrabbit.core;

import java.util.Arrays;
import java.util.HashMap;
import java.util.Map;

import javax.transaction.xa.XAException;
import javax.transaction.xa.Xid;

import org.slf4j.Logger;
import org.slf4j.LoggerFactory;

/**
 * Represents the transaction on behalf of the component that wants to
 * explicitly demarcate transaction boundaries. After having been prepared,
 * schedules a task that rolls back the transaction if some time passes without
 * any further action. This will guarantee that global objects locked by one
 * of the resources' {@link InternalXAResource#prepare} method, are eventually
 * unlocked.
 */
public class TransactionContext {

    /**
     * Logger instance.
     */
    private static final Logger log = LoggerFactory.getLogger(TransactionContext.class);

    private static final int STATUS_PREPARING = 1;
    private static final int STATUS_PREPARED = 2;
    private static final int STATUS_COMMITTING = 3;
    private static final int STATUS_COMMITTED = 4;
    private static final int STATUS_ROLLING_BACK = 5;
    private static final int STATUS_ROLLED_BACK = 6;

    /**
     * The per thread associated Xid
     */
    private static final ThreadLocal<Xid> CURRENT_XID = new ThreadLocal<Xid>();

    /**
     * Transactional resources.
     */
    private final InternalXAResource[] resources;

    /**
    * The Xid
    */
   private final Xid xid;

    /**
     * Transaction attributes.
     */
    private final Map<String, Object> attributes = new HashMap<String, Object>();

    /**
     * Status.
     */
    private int status;

    /**
     * Flag indicating whether the association is currently suspended.
     */
    private boolean suspended;

    /**
     * Create a new instance of this class.
     *
     * @param xid associated xid
     * @param resources transactional resources
     */
    public TransactionContext(Xid xid, InternalXAResource[] resources) {
        this.xid = xid;
        this.resources = resources;
    }

    /**
     * Set an attribute on this transaction. If the value specified is
     * <code>null</code>, it is semantically equivalent to
     * {@link #removeAttribute}.
     *
     * @param name  attribute name
     * @param value attribute value
     */
    public void setAttribute(String name, Object value) {
        if (value == null) {
            removeAttribute(name);
        }
        attributes.put(name, value);
    }

    /**
     * Return an attribute value on this transaction.
     *
     * @param name attribute name
     * @return attribute value, <code>null</code> if no attribute with that
     *         name exists
     */
    public Object getAttribute(String name) {
        return attributes.get(name);
    }

    /**
     * Remove an attribute on this transaction.
     *
     * @param name attribute name
     */
    public void removeAttribute(String name) {
        attributes.remove(name);
    }

    /**
     * Prepare the transaction identified by this context. Prepares changes on
     * all resources. If some resource reports an error on prepare,
     * automatically rollback changes on all other resources. Throw exception
     * at the end if errors were found.
     *
     * @throws XAException if an error occurs
     */
    public synchronized void prepare() throws XAException {
        bindCurrentXid();
        status = STATUS_PREPARING;
        beforeOperation();

        TransactionException txe = null;
        for (int i = 0; i < resources.length; i++) {
            try {
                resources[i].prepare(this);
            } catch (TransactionException e) {
                txe = e;
                break;
            }
        }

        afterOperation();
        status = STATUS_PREPARED;

        if (txe != null) {
            // force immediate rollback on error.
            try {
                rollback();
            } catch (XAException e) {
                /* ignore */
            }
            XAException e = new XAException(XAException.XA_RBOTHER);
            e.initCause(txe);
            throw e;
        }
    }

    /**
     * Commit the transaction identified by this context. Commits changes on
     * all resources. If some resource reports an error on commit,
     * automatically rollback changes on all other resources. Throw
     * exception at the end if some commit failed.
     *
     * @throws XAException if an error occurs
     */
    public synchronized void commit() throws XAException {
        if (status == STATUS_ROLLED_BACK) {
<<<<<<< HEAD
            if (onePhase && timedOut) {
                throw new XAException(XAException.XA_RBTIMEOUT);
            } else {
                throw new XAException(XAException.XA_HEURRB);
            }
=======
            throw new XAException(XAException.XA_HEURRB);
>>>>>>> 0682ef94
        }

        boolean heuristicCommit = false;
        bindCurrentXid();
        status = STATUS_COMMITTING;
        beforeOperation();

        TransactionException txe = null;
        for (int i = 0; i < resources.length; i++) {
            InternalXAResource resource = resources[i];
            if (txe != null) {
                try {
                    resource.rollback(this);
                } catch (TransactionException e) {
                    log.warn("Unable to rollback changes on " + resource, e);
                }
            } else {
                try {
                    resource.commit(this);
                    heuristicCommit = true;
                } catch (TransactionException e) {
                    txe = e;
                }
            }
        }
        afterOperation();
        status = STATUS_COMMITTED;

<<<<<<< HEAD
        if (onePhase) {
            // cancel the rollback task only in onePhase Transactions
            cancel();
        }
=======
>>>>>>> 0682ef94
        cleanCurrentXid();

        if (txe != null) {
            XAException e = null;
            if (heuristicCommit) {
                e = new XAException(XAException.XA_HEURMIX);
            } else {
                e = new XAException(XAException.XA_HEURRB);
            }
            e.initCause(txe);
            throw e;
        }
    }

    /**
     * Rollback the transaction identified by this context. Rolls back changes
     * on all resources. Throws exception at the end if errors were found.
     * @throws XAException if an error occurs
     */
    public synchronized void rollback() throws XAException {
        if (status == STATUS_ROLLED_BACK) {
            throw new XAException(XAException.XA_RBOTHER);
        }
        bindCurrentXid();
        status = STATUS_ROLLING_BACK;
        beforeOperation();

        int errors = 0;
        for (int i = 0; i < resources.length; i++) {
            InternalXAResource resource = resources[i];
            try {
                resource.rollback(this);
            } catch (TransactionException e) {
                log.warn("Unable to rollback changes on " + resource, e);
                errors++;
            }
        }
        afterOperation();
        status = STATUS_ROLLED_BACK;

        cleanCurrentXid();

        if (errors != 0) {
            throw new XAException(XAException.XA_RBOTHER);
        }
    }

    /**
     * Invoke all of the registered resources' {@link InternalXAResource#beforeOperation}
     * methods.
     */
    private void beforeOperation() {
        for (int i = 0; i < resources.length; i++) {
            resources[i].beforeOperation(this);
        }
    }

    /**
     * Invoke all of the registered resources' {@link InternalXAResource#afterOperation}
     * methods.
     */
    private void afterOperation() {
        for (int i = 0; i < resources.length; i++) {
            resources[i].afterOperation(this);
        }
    }

    /**
     * Return a flag indicating whether the association is suspended.
     *
     * @return <code>true</code> if the association is suspended;
     *         <code>false</code> otherwise
     */
    public boolean isSuspended() {
        return suspended;
    }

    /**
     * Set a flag indicating whether the association is suspended.
     *
     * @param suspended flag whether that the association is suspended.
     */
    public void setSuspended(boolean suspended) {
        this.suspended = suspended;
    }

    /**
     * Helper Method to bind the {@link Xid} associated with this {@link TransactionContext}
     * to the {@link #CURRENT_XID} ThreadLocal.
     */
    private void bindCurrentXid() {
        CURRENT_XID.set(xid);
    }

    /**
     * Helper Method to clean the {@link Xid} associated with this {@link TransactionContext}
     * from the {@link #CURRENT_XID} ThreadLocal.
     */
    private void cleanCurrentXid() {
        CURRENT_XID.set(null);
    }

    /**
     * Returns the {@link Xid} bind to the {@link #CURRENT_XID} ThreadLocal
     * @return current Xid or null
     */
    public static Xid getCurrentXid() {
        return CURRENT_XID.get();
    }

    /**
     * Returns the current thread identifier. The identifier is either the
     * current thread instance or the global transaction identifier when
     * running under a transaction.
     *
     * @return current thread identifier
     */
    public static Object getCurrentThreadId() {
        Xid xid = TransactionContext.getCurrentXid();
        if (xid != null) {
            return xid.getGlobalTransactionId();
        } else {
            return Thread.currentThread();
        }
    }

    /**
     * Compares the given thread identifiers for equality.
     *
     * @see #getCurrentThreadId()
     */
    public static boolean isSameThreadId(Object a, Object b) {
        if (a == b) {
            return true;
        } else if (a instanceof byte[] && b instanceof byte[]) {
            return Arrays.equals((byte[]) a, (byte[]) b);
        } else {
            return false;
        }
    }

}<|MERGE_RESOLUTION|>--- conflicted
+++ resolved
@@ -173,15 +173,7 @@
      */
     public synchronized void commit() throws XAException {
         if (status == STATUS_ROLLED_BACK) {
-<<<<<<< HEAD
-            if (onePhase && timedOut) {
-                throw new XAException(XAException.XA_RBTIMEOUT);
-            } else {
-                throw new XAException(XAException.XA_HEURRB);
-            }
-=======
             throw new XAException(XAException.XA_HEURRB);
->>>>>>> 0682ef94
         }
 
         boolean heuristicCommit = false;
@@ -210,13 +202,6 @@
         afterOperation();
         status = STATUS_COMMITTED;
 
-<<<<<<< HEAD
-        if (onePhase) {
-            // cancel the rollback task only in onePhase Transactions
-            cancel();
-        }
-=======
->>>>>>> 0682ef94
         cleanCurrentXid();
 
         if (txe != null) {
